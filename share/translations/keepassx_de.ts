--- conflicted
+++ resolved
@@ -1221,17 +1221,16 @@
         <translation>Fenster verstecken wenn minimiert</translation>
     </message>
     <message>
-<<<<<<< HEAD
         <source>Hide window to system tray instead of App Exit</source>
         <translation>Fenster zu Taskleistensymbol minimieren statt Programm beenden</translation>
     </message>
     <message>
         <source>Hide window to system tray on App start</source>
         <translation>Fenster zu Taskleistensymbol minimieren wenn Programm started</translation>
-=======
+    </message>
+    <message>
         <source>Remember last key files</source>
         <translation>Letzte Schlüsseldateien merken</translation>
->>>>>>> 4eea7c82
     </message>
 </context>
 <context>
